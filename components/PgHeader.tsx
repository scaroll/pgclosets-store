--- conflicted
+++ resolved
@@ -1,50 +1,15 @@
 "use client"
 
 import Link from "next/link"
-import { useState, useEffect } from "react"
+import { useState } from "react"
 import { PGLogo } from "../ui/pg-logo"
 import { ChevronDown, Search, Heart, ShoppingCart } from "lucide-react"
 import MegaMenu from "./navigation/MegaMenu"
-import { InteractiveLogo } from "./brand/InteractiveLogo"
-import { AnimatedLogo } from "./brand/AnimatedLogo"
-import { trackLogoInteraction, trackLogoConversion, getUserJourneyStage, trackMobileLogoInteraction } from "@/lib/analytics/logo-tracking"
 
 export default function PgHeader() {
   const [isMobileMenuOpen, setIsMobileMenuOpen] = useState(false)
   const [megaMenuOpen, setMegaMenuOpen] = useState(false)
   const [activeMenu, setActiveMenu] = useState<string | null>(null)
-  const [isLoaded, setIsLoaded] = useState(false)
-  const [isMobile, setIsMobile] = useState(false)
-
-  useEffect(() => {
-    setIsLoaded(true)
-
-    // Check if mobile device
-    const checkMobile = () => {
-      const mobile = window.innerWidth < 768;
-      setIsMobile(mobile);
-      return mobile;
-    };
-
-    const mobile = checkMobile();
-    window.addEventListener('resize', checkMobile);
-
-    // Track header logo view with mobile detection
-    trackLogoInteraction({
-      event: 'logo_view',
-      logo_type: 'header',
-      interaction_type: 'view',
-      page_location: window.location.pathname,
-      user_journey_stage: getUserJourneyStage(window.location.pathname),
-      logo_size: mobile ? 'small' : 'medium'
-    });
-
-    if (mobile) {
-      trackMobileLogoInteraction('header_view', `${window.innerWidth}x${window.innerHeight}`);
-    }
-
-    return () => window.removeEventListener('resize', checkMobile);
-  }, [])
 
   const toggleMobileMenu = () => {
     setIsMobileMenuOpen(!isMobileMenuOpen)
@@ -62,48 +27,12 @@
   const handleMenuLeave = () => {
     setMegaMenuOpen(false)
     setActiveMenu(null)
-  }
-
-  const handleLogoClick = () => {
-    // Track logo click for conversion analytics
-    trackLogoInteraction({
-      event: 'logo_click',
-      logo_type: 'header',
-      interaction_type: 'click',
-      page_location: window.location.pathname,
-      user_journey_stage: getUserJourneyStage(window.location.pathname),
-      conversion_context: 'navigation_to_home'
-    });
-
-    trackLogoConversion({
-      event: 'logo_navigation',
-      logo_placement: 'header_primary',
-      conversion_type: 'cta_click'
-    });
-
-    // Track mobile-specific interactions
-    if (isMobile) {
-      trackMobileLogoInteraction('header_click', `${window.innerWidth}x${window.innerHeight}`);
-    }
-
-    window.location.href = '/';
-  }
-
-  const handleLogoHover = () => {
-    trackLogoInteraction({
-      event: 'logo_hover',
-      logo_type: 'header',
-      interaction_type: 'hover',
-      page_location: window.location.pathname,
-      user_journey_stage: getUserJourneyStage(window.location.pathname)
-    });
   }
 
   return (
     <>
       <header className="nav-apple sticky top-0 z-40 backdrop-blur-xl bg-white/90 shadow-lg border-b border-slate-200/30 transition-all duration-500 hover:shadow-xl" role="banner">
         <div className="container-apple h-full flex items-center justify-between">
-<<<<<<< HEAD
           <Link
             href="/"
             className="flex items-center gap-2 hover:opacity-90 transition-all duration-300 focus:outline-none focus:ring-2 focus:ring-slate-400 focus:ring-offset-2 rounded-lg py-1 px-2 group"
@@ -116,44 +45,15 @@
                 withWordmark={false}
                 aria-hidden="true"
                 className="text-slate-900 group-hover:scale-105 transition-transform duration-300"
-=======
-          {/* Enhanced Header Logo with Animation */}
-          <div className="flex items-center gap-3">
-            {isLoaded ? (
-              <InteractiveLogo
-                interaction={isMobile ? "hover" : "magnetic"}
-                width={isMobile ? 36 : 40}
-                height={isMobile ? 36 : 40}
-                onClick={handleLogoClick}
-                onHover={handleLogoHover}
-                className="cursor-pointer"
-                tooltip={isMobile ? undefined : {
-                  text: "Return to PG Closets home",
-                  position: "bottom"
-                }}
-                hapticFeedback={isMobile}
->>>>>>> ff32887b
               />
-            ) : (
-              <AnimatedLogo
-                animation="luxury"
-                width={isMobile ? 36 : 40}
-                height={isMobile ? 36 : 40}
-                delay={0.2}
-                onAnimationComplete={() => setIsLoaded(true)}
-              />
-            )}
-            <Link
-              href="/"
-              className="flex flex-col hover:opacity-90 transition-all duration-300 focus:outline-none focus:ring-2 focus:ring-slate-400 focus:ring-offset-2 rounded-lg py-1 px-2"
-              aria-label="PG Closets - Go to homepage"
-            >
+            </div>
+            <div className="flex flex-col">
               <span className="text-base md:text-lg font-semibold tracking-tight text-slate-900 leading-none">
                 PG CLOSETS
               </span>
-              <span className="text-[8px] text-amber-600/60 font-medium uppercase tracking-widest">Elevated Taste Without Pretense</span>
-            </Link>
-          </div>
+              <span className="text-[8px] text-amber-600/60 font-medium uppercase tracking-widest">Quality Closets for Ottawa Homes</span>
+            </div>
+          </Link>
 
           <nav className="hidden md:flex items-center gap-6" role="navigation" aria-label="Main navigation">
             <Link
@@ -324,23 +224,18 @@
 
             {/* Mobile Logo Section */}
             <div className="px-6 py-6 border-b border-gray-200">
-              <div className="flex items-center justify-center gap-3">
-                <InteractiveLogo
-                  interaction="glow"
+              <Link href="/" onClick={closeMobileMenu} className="flex items-center justify-center gap-3">
+                <PGLogo
                   width={48}
                   height={48}
-                  onClick={() => {
-                    handleLogoClick();
-                    closeMobileMenu();
-                  }}
-                  className="cursor-pointer"
-                  hapticFeedback={true}
+                  withWordmark={false}
+                  className="text-slate-900"
                 />
                 <div className="text-center">
                   <h2 className="text-xl font-semibold text-slate-900">PG CLOSETS</h2>
-                  <p className="text-xs text-amber-600/60 font-medium uppercase tracking-widest">Elevated Taste</p>
+                  <p className="text-xs text-amber-600/60 font-medium uppercase tracking-widest">Quality Closets</p>
                 </div>
-              </div>
+              </Link>
             </div>
 
             {/* Navigation items */}
